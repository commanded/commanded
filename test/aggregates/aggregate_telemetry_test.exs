--- conflicted
+++ resolved
@@ -205,11 +205,7 @@
       count = 3
 
       for _i <- 1..count do
-<<<<<<< HEAD
-        {:ok, _version, _events, _state} = GenServer.call(pid, {:execute_command, context})
-=======
         {:ok, _version, _events, _aggregate} = GenServer.call(pid, {:execute_command, context})
->>>>>>> 60073edf
       end
 
       Process.exit(pid, :normal)
