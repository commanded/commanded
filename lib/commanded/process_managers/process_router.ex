--- conflicted
+++ resolved
@@ -66,13 +66,6 @@
     end
   end
 
-  @impl GenServer
-  def init(%State{} = state) do
-    :ok = Process.send(self(), :subscribe_to_events, [])
-
-    {:ok, state}
-  end
-
   # Acknowledge successful handling of the given event by a process manager instance.
   def ack_event(process_router, %RecordedEvent{} = event, instance) do
     GenServer.cast(process_router, {:ack_event, event, instance})
@@ -87,14 +80,16 @@
   end
 
   @impl GenServer
-<<<<<<< HEAD
+  def init(%State{} = state) do
+    {:ok, state, {:continue, :subscribe_to_events}}
+  end
+
+  @impl GenServer
   def handle_continue(:subscribe_to_events, %State{} = state) do
     {:noreply, subscribe_to_events(state)}
   end
 
   @impl GenServer
-=======
->>>>>>> 8cfb938d
   def handle_call(:process_instances, _from, %State{} = state) do
     %State{process_managers: process_managers} = state
 
@@ -159,8 +154,6 @@
     end
   end
 
-<<<<<<< HEAD
-=======
   @doc false
   @impl GenServer
   def handle_info(:subscribe_to_events, %State{} = state) do
@@ -168,7 +161,6 @@
   end
 
   @doc false
->>>>>>> 8cfb938d
   # Subscription to event store has successfully subscribed, init process router
   @impl GenServer
   def handle_info(
@@ -523,7 +515,6 @@
     end)
   end
 
-<<<<<<< HEAD
   defp get_process_manager(%State{} = state, process_uuid) do
     %State{process_managers: process_managers} = state
 
@@ -533,20 +524,6 @@
     end
   end
 
-  defp do_ack_event(event, %State{} = state) do
-    %State{
-      application: application,
-      consistency: consistency,
-      process_manager_name: name,
-      subscription: subscription
-    } = state
-
-    :ok = EventStore.ack_event(application, subscription, event)
-    :ok = Subscriptions.ack_event(application, name, consistency, event)
-  end
-
-=======
->>>>>>> 8cfb938d
   # Delegate event to process instance who will ack event processing on success
   defp delegate_event(process_instance, %RecordedEvent{} = event, %State{} = state) do
     %State{pending_acks: pending_acks} = state
