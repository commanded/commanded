--- conflicted
+++ resolved
@@ -283,38 +283,7 @@
       def apply(process_manager, _event), do: process_manager
 
       @doc false
-      def error({:error, reason}, _command, _failure_context),
-        do: {:stop, reason}
+      def error({:error, reason}, _command, _failure_context), do: {:stop, reason}
     end
   end
-<<<<<<< HEAD
-=======
-
-  def emit_deprecated_warnings(env, _kind, name, args, _guards, _body) do
-    arity = length(args)
-    mod = env.module
-
-    case {name, arity} do
-      {:error, 4} ->
-        if Module.defines?(mod, {name, arity}) do
-          mod
-          |> error_deprecation_message()
-          |> IO.warn()
-        end
-
-      _ ->
-        nil
-    end
-  end
-
-  defp error_deprecation_message(mod) do
-    """
-    Commanded Deprecation Warning:
-
-    Process manager #{mod} defined `error/4` callback, this has been deprecated in favor of `error/3`.
-
-    See https://github.com/commanded/commanded/blob/master/guides/Process%20Managers.md#deprecated-error4
-    """
-  end
->>>>>>> b72720ec
 end